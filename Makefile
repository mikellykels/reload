bootstrap:
	createdb -E UTF-8 reload
	source .env; ./redshift_setup.py

develop:
	pip install -r requirements.txt
	source .env; python -c "from app import db; db.create_all()"

dev:
<<<<<<< HEAD
	export FLASK_DEBUG=1 export FLASK_APP=app.py; source .env; flask run
=======
	export FLASK_DEBUG=1
	export FLASK_APP=app.py
	source .env
	flask run

docker:
	docker build --rm -t reload .

.PHONY: bootstrap develop dev docker
>>>>>>> 499bb112
<|MERGE_RESOLUTION|>--- conflicted
+++ resolved
@@ -7,16 +7,9 @@
 	source .env; python -c "from app import db; db.create_all()"
 
 dev:
-<<<<<<< HEAD
 	export FLASK_DEBUG=1 export FLASK_APP=app.py; source .env; flask run
-=======
-	export FLASK_DEBUG=1
-	export FLASK_APP=app.py
-	source .env
-	flask run
 
 docker:
 	docker build --rm -t reload .
 
-.PHONY: bootstrap develop dev docker
->>>>>>> 499bb112
+.PHONY: bootstrap develop dev docker